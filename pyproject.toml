[tool.poetry]
name = "mmsr-project"
version = "1.0.0"
description = ""
authors = ["Your Name <you@example.com>"]
readme = "README.md"

[tool.poetry.dependencies]
python = "3.11.9"
flask = "^3.1.0"
pandas = "^2.2.3"
tqdm = "^4.67.1"
<<<<<<< HEAD
matplotlib = "^3.10.0"
httpx = "^0.28.1"
=======
google-generativeai = "^0.8.3"
>>>>>>> 59a44257


[tool.poetry.group.dev.dependencies]
ipykernel = "^6.29.5"
ipywidgets = "^8.1.5"

[build-system]
requires = ["poetry-core"]
build-backend = "poetry.core.masonry.api"<|MERGE_RESOLUTION|>--- conflicted
+++ resolved
@@ -10,12 +10,9 @@
 flask = "^3.1.0"
 pandas = "^2.2.3"
 tqdm = "^4.67.1"
-<<<<<<< HEAD
 matplotlib = "^3.10.0"
 httpx = "^0.28.1"
-=======
 google-generativeai = "^0.8.3"
->>>>>>> 59a44257
 
 
 [tool.poetry.group.dev.dependencies]
