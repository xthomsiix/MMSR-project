from enum import Enum
import logging
from typing import Any, Dict, Hashable, List
from flask import Flask, render_template, request
from services.mmrs import MultiMediaRetrievalSystem
from services.data import DatasetLoader
from services.common import IRMethod

# Configure the main logger for the application
logging.basicConfig(
    level=logging.WARNING,  # Set to DEBUG or another level as needed
    format="%(asctime)s [%(levelname)s] %(name)s: %(message)s",
)

dataset_loader: DatasetLoader = DatasetLoader()
dataset_loader.load()
mmrs: MultiMediaRetrievalSystem = MultiMediaRetrievalSystem()
mmrs.prepare_data(
    dataset_loader.id_artist_song_album,
    dataset_loader.id_url,
    dataset_loader.id_genres,
    dataset_loader.id_metadata,
    dataset_loader.id_tags,
)


class BorderColor(Enum):
    RED = "red"
    BLUE = "blue"
    GREEN = "green"
    ORANGE = "orange"
    PURPLE = "purple"
    MAROON = "maroon"
    BROWN = "brown"
    YELLOW = "yellow"


# initialize logger
logger: logging.Logger = logging.getLogger(__name__)

# initialize Flask app
app = Flask(__name__)


# Functionality of the home page
@app.route("/", methods=["GET", "POST"])
def home():
    # initialize global variables for text fields with default values
    artist: str | None = request.form.get("artist")
    song_title: str | None = request.form.get("songTitle")
    N: int = int(request.form.get("numResults", 10))
    selected_iir = request.form.get("option", IRMethod.BASELINE.value)
    border_color: str | None = BorderColor.RED.value
    ir_results: Dict[str, str | float | List[Dict[Hashable, Any]] | None] = {}

    if request.method == "POST" and artist and song_title:
        # make a switch case for the different IIR methods
        match selected_iir:
            case IRMethod.BASELINE.value:
                border_color = BorderColor.RED.value
                ir_results = mmrs.baseline(artist, song_title, N)
            case IRMethod.TFIDF.value:
                border_color = BorderColor.GREEN.value
                ir_results = mmrs.tfidf(dataset_loader.tfidf, artist, song_title, N)
            case IRMethod.BERT.value:
                border_color = BorderColor.BLUE.value
                ir_results = mmrs.bert(dataset_loader.bert, artist, song_title, N)
            case IRMethod.BLF_SPECTRAL.value:
                border_color = BorderColor.ORANGE.value
                ir_results = mmrs.blf_spectral(
                    dataset_loader.blf_spectral, artist, song_title, N
                )
            case IRMethod.MUSIC_NN.value:
                border_color = BorderColor.PURPLE.value
                ir_results = mmrs.music_nn(
                    dataset_loader.music_nn, artist, song_title, N
                )
            case IRMethod.RESNET.value:
                border_color = BorderColor.MAROON.value
                ir_results = mmrs.resnet(dataset_loader.resnet, artist, song_title, N)
            case IRMethod.VGG19.value:
                border_color = BorderColor.BROWN.value
<<<<<<< HEAD
                ir_results = mmrs.vgg19(dataset_loader.vgg19, artist, song_title, N)
=======
                ir_results = mmrs.vgg19(
                    dataset_loader.vgg19,
                    artist,
                    song_title,
                )
            case IRMethod.LLM.value:
                border_color = BorderColor.YELLOW.value
                ir_results = mmrs.llm(
                    dataset_loader.llm, 
                    artist,
                    song_title,
                )
>>>>>>> 59a44257
            case _:  # default case not implemented
                raise NotImplementedError("Default method not implemented yet")

        logger.debug(
            f"Selected IIR method: {selected_iir}, border color: {border_color}"
        )
        logger.info(f"Search query received: artist: {artist} - title: {song_title}")

    # supply the parameters used by the html file
    return render_template(
        # Metadata for the HTML page
        "index.html",
        title="MMSR - Project",
        # Data for the search form
        search_results=ir_results.get("search_results", []),
        selected_option=selected_iir,
        # rendering parameters
        border_color=border_color,
        # query-specific data
        artist=artist,
        songTitle=song_title,
        precision=ir_results.get("precision"),
        recall=ir_results.get("recall"),
        ndcg=ir_results.get("ndcg"),
        mrr=ir_results.get("mrr"),
        message=ir_results.get("message"),
        songs_by_artist=mmrs.autocomplete(),
    )


if __name__ == "__main__":
    app.run(debug=True)<|MERGE_RESOLUTION|>--- conflicted
+++ resolved
@@ -80,9 +80,6 @@
                 ir_results = mmrs.resnet(dataset_loader.resnet, artist, song_title, N)
             case IRMethod.VGG19.value:
                 border_color = BorderColor.BROWN.value
-<<<<<<< HEAD
-                ir_results = mmrs.vgg19(dataset_loader.vgg19, artist, song_title, N)
-=======
                 ir_results = mmrs.vgg19(
                     dataset_loader.vgg19,
                     artist,
@@ -91,11 +88,10 @@
             case IRMethod.LLM.value:
                 border_color = BorderColor.YELLOW.value
                 ir_results = mmrs.llm(
-                    dataset_loader.llm, 
+                    dataset_loader.llm,
                     artist,
                     song_title,
                 )
->>>>>>> 59a44257
             case _:  # default case not implemented
                 raise NotImplementedError("Default method not implemented yet")
 
